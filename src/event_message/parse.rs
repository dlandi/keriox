use super::{AttachedSignaturePrefix, EventMessage, SignedEventMessage};
use crate::{
    derivation::attached_signature_code::b64_to_num, error::Error,
    prefix::parse::attached_signature, state::IdentifierState, util::dfs_serializer,
};
use nom::{branch::*, combinator::*, error::ErrorKind, multi::*, sequence::*};
use serde_transcode::transcode;

fn json_message(s: &[u8]) -> nom::IResult<&[u8], EventMessage> {
    let mut stream = serde_json::Deserializer::from_slice(s).into_iter::<EventMessage>();
    match stream.next() {
        Some(Ok(event)) => Ok((&s[stream.byte_offset()..], event)),
        _ => Err(nom::Err::Error((s, ErrorKind::IsNot))),
    }
}

fn cbor_message(s: &[u8]) -> nom::IResult<&[u8], EventMessage> {
    let mut stream = serde_cbor::Deserializer::from_slice(s).into_iter::<EventMessage>();
    match stream.next() {
        Some(Ok(event)) => Ok((&s[stream.byte_offset()..], event)),
        _ => Err(nom::Err::Error((s, ErrorKind::IsNot))),
    }
}

<<<<<<< HEAD
pub fn message(s: &str) -> nom::IResult<&str, EventMessage> {
=======
fn message(s: &[u8]) -> nom::IResult<&[u8], EventMessage> {
>>>>>>> 3f1274d1
    alt((json_message, cbor_message))(s)
}

fn json_sed_block(s: &[u8]) -> Result<Vec<u8>, Error> {
    let mut res = Vec::with_capacity(128);
    transcode(
        &mut serde_json::Deserializer::from_slice(s),
        &mut dfs_serializer::Serializer::new(&mut res),
    )?;
    Ok(res)
}

fn cbor_sed_block(s: &[u8]) -> Result<Vec<u8>, Error> {
    let mut res = Vec::with_capacity(128);
    transcode(
        &mut serde_json::Deserializer::from_slice(s),
        &mut dfs_serializer::Serializer::new(&mut res),
    )?;
    Ok(res)
}

fn json_sed(s: &[u8]) -> nom::IResult<&[u8], Vec<u8>> {
    let mut stream = serde_json::Deserializer::from_slice(s).into_iter::<EventMessage>();
    match stream.next() {
        Some(Ok(_)) => Ok((
            &s[stream.byte_offset()..],
            json_sed_block(&s[..stream.byte_offset()])
                .map_err(|_| nom::Err::Error((&s[..stream.byte_offset()], ErrorKind::IsNot)))?,
        )),
        _ => Err(nom::Err::Error((s, ErrorKind::IsNot))),
    }
}

fn cbor_sed(s: &[u8]) -> nom::IResult<&[u8], Vec<u8>> {
    let mut stream = serde_cbor::Deserializer::from_slice(s).into_iter::<EventMessage>();
    match stream.next() {
        Some(Ok(_)) => Ok((
            &s[stream.byte_offset()..],
            cbor_sed_block(&s[..stream.byte_offset()])
                .map_err(|_| nom::Err::Error((s, ErrorKind::IsNot)))?,
        )),
        _ => Err(nom::Err::Error((s, ErrorKind::IsNot))),
    }
}

pub fn sed(s: &[u8]) -> nom::IResult<&[u8], Vec<u8>> {
    alt((json_sed, cbor_sed))(s)
}

/// extracts the count from the sig count code
fn sig_count(s: &[u8]) -> nom::IResult<&[u8], u16> {
    let (rest, t) = tuple((
        map_parser(
            nom::bytes::complete::take(2u8),
            tuple((
                nom::bytes::complete::tag("-"),
                nom::bytes::complete::tag("A"),
            )),
        ),
        map(nom::bytes::complete::take(2u8), |b64_count| {
            b64_to_num(b64_count).map_err(|_| nom::Err::Failure((s, ErrorKind::IsNot)))
        }),
    ))(s)?;

    Ok((rest, t.1?))
}

/// called on an attached signature stream starting with a sig count
fn signatures(s: &[u8]) -> nom::IResult<&[u8], Vec<AttachedSignaturePrefix>> {
    let (rest, sc) = sig_count(s)?;
    count(attached_signature, sc as usize)(rest)
}

pub fn signed_message(s: &[u8]) -> nom::IResult<&[u8], SignedEventMessage> {
    let (rest, t) = nom::sequence::tuple((message, signatures))(s)?;
    Ok((rest, SignedEventMessage::new(&t.0, t.1)))
}

pub fn signed_event_stream(s: &[u8]) -> nom::IResult<&[u8], Vec<SignedEventMessage>> {
    many0(signed_message)(s)
}

pub fn signed_event_stream_validate(s: &[u8]) -> nom::IResult<&[u8], IdentifierState> {
    let (rest, id) = fold_many1(
        signed_message,
        Ok(IdentifierState::default()),
        |acc, next| {
            Ok(acc?
                .verify_and_apply(&next)
                .map_err(|_| nom::Err::Error((s, ErrorKind::Verify)))?)
        },
    )(s)?;

    Ok((rest, id?))
}

#[test]
fn test_sigs() {
    use crate::{
        derivation::{attached_signature_code::AttachedSignatureCode, self_signing::SelfSigning},
        prefix::AttachedSignaturePrefix,
    };
    assert_eq!(sig_count("-AAA".as_bytes()), Ok(("".as_bytes(), 0u16)));
    assert_eq!(sig_count("-ABA".as_bytes()), Ok(("".as_bytes(), 64u16)));
    assert_eq!(
        sig_count("-AABextra data and stuff".as_bytes(),),
        Ok(("extra data and stuff".as_bytes(), 1u16))
    );

    assert_eq!(
        signatures("-AABAAAAAAAAAAAAAAAAAAAAAAAAAAAAAAAAAAAAAAAAAAAAAAAAAAAAAAAAAAAAAAAAAAAAAAAAAAAAAAAAAAAAAAAA".as_bytes()),
        Ok(("".as_bytes(), vec![AttachedSignaturePrefix::new(SelfSigning::Ed25519Sha512, vec![0u8; 64], 0)]))
    );

    assert_eq!(
        signatures("-AACAAAAAAAAAAAAAAAAAAAAAAAAAAAAAAAAAAAAAAAAAAAAAAAAAAAAAAAAAAAAAAAAAAAAAAAAAAAAAAAAAAAAAAAA0AACAAAAAAAAAAAAAAAAAAAAAAAAAAAAAAAAAAAAAAAAAAAAAAAAAAAAAAAAAAAAAAAAAAAAAAAAAAAAAAAAAAAAAAAAAAAAAAAAAAAAAAAAAAAAAAAAAAAAAAAAAAAAAAAAAAAAAAAAAAAAAAAAAAAAAAAAextra data".as_bytes()),
        Ok(("extra data".as_bytes(), vec![
            AttachedSignaturePrefix::new(SelfSigning::Ed25519Sha512, vec![0u8; 64], 0),
            AttachedSignaturePrefix::new(SelfSigning::Ed448, vec![0u8; 114], 2)
        ]))
    );

    assert_eq!(
        signatures("-AACAAAAAAAAAAAAAAAAAAAAAAAAAAAAAAAAAAAAAAAAAAAAAAAAAAAAAAAAAAAAAAAAAAAAAAAAAAAAAAAAAAAAAAAA0AACAAAAAAAAAAAAAAAAAAAAAAAAAAAAAAAAAAAAAAAAAAAAAAAAAAAAAAAAAAAAAAAAAAAAAAAAAAAAAAAAAAAAAAAAAAAAAAAAAAAAAAAAAAAAAAAAAAAAAAAAAAAAAAAAAAAAAAAAAAAAAAAAAAAAAAAA".as_bytes()),
        Ok(("".as_bytes(), vec![
            AttachedSignaturePrefix::new(SelfSigning::Ed25519Sha512, vec![0u8; 64], 0),
            AttachedSignaturePrefix::new(SelfSigning::Ed448, vec![0u8; 114], 2)
        ]))
    )
}

#[test]
fn test_event() {
    let stream = r#"{"vs":"KERI10JSON000159_","pre":"ECui-E44CqN2U7uffCikRCp_YKLkPrA4jsTZ_A0XRLzc","sn":"0","ilk":"icp","sith":"2","keys":["DSuhyBcPZEZLK-fcw5tzHn2N46wRCG_ZOoeKtWTOunRA","DVcuJOOJF1IE8svqEtrSuyQjGTd2HhfAkt9y2QkUtFJI","DT1iAhBWCkvChxNWsby2J0pJyxBIxbAtbLA0Ljx-Grh8"],"nxt":"Evhf3437ZRRnVhT0zOxo_rBX_GxpGoAnLuzrVlDK8ZdM","toad":"0","wits":[],"cnfg":[]}extra data"#.as_bytes();
    assert!(message(stream).is_ok())
}

#[test]
fn test_stream1() {
    // taken from KERIPY: tests/core/test_eventing.py#903
    let stream = r#"{"vs":"KERI10JSON000159_","pre":"ECui-E44CqN2U7uffCikRCp_YKLkPrA4jsTZ_A0XRLzc","sn":"0","ilk":"icp","sith":"2","keys":["DSuhyBcPZEZLK-fcw5tzHn2N46wRCG_ZOoeKtWTOunRA","DVcuJOOJF1IE8svqEtrSuyQjGTd2HhfAkt9y2QkUtFJI","DT1iAhBWCkvChxNWsby2J0pJyxBIxbAtbLA0Ljx-Grh8"],"nxt":"Evhf3437ZRRnVhT0zOxo_rBX_GxpGoAnLuzrVlDK8ZdM","toad":"0","wits":[],"cnfg":[]}-AADAAJ66nrRaNjltE31FZ4mELVGUMc_XOqOAOXZQjZCEAvbeJQ8r3AnccIe1aepMwgoQUeFdIIQLeEDcH8veLdud_DQABTQYtYWKh3ScYij7MOZz3oA6ZXdIDLRrv0ObeSb4oc6LYrR1LfkICfXiYDnp90tAdvaJX5siCLjSD3vfEM9ADDAACQTgUl4zF6U8hfDy8wwUva-HCAiS8LQuP7elKAHqgS8qtqv5hEj3aTjwE91UtgAX2oCgaw98BCYSeT5AuY1SpDA"#.as_bytes();

    let event = signed_message(stream).unwrap().1;
    assert_eq!(
        event.event_message.serialize().unwrap().len(),
        event.event_message.serialization_info.size
    );

    assert!(signed_message(stream).is_ok());
    assert!(signed_event_stream(stream).is_ok());
    assert!(signed_event_stream_validate(stream).is_ok())
}

#[test]
fn test_stream2() {
    // generated by KERIOX
    let stream = r#"{"vs":"KERI10JSON00012a_","pre":"E4_CHZxqydVAvJEI7beqk3TZwUR92nQydi1nI8UqUTxk","sn":"0","ilk":"icp","sith":"1","keys":["DLfozZ0uGvLED22X3K8lX6ciwhl02jdjt1DQ_EHnJro0","C6KROFI5gWRXhAiIMiHLCDa-Oj09kmVMr2btCE96k_3g"],"nxt":"E99mhvP0pLkGtxymQkspRqcdoIFOqdigCf_F3rpg7rfk","toad":"0","wits":[],"cnfg":[]}-AABAAlxZyoxbADu-x9Ho6EC7valjC4bNn7muWvqC_u0EBd1P9xIeOSxmcYdhyvBg1-o-25ebv66Q3Td5bZ730wqLjBA"#.as_bytes();

    assert!(signed_message(stream).is_ok());
    assert!(signed_event_stream(stream).is_ok());
    assert!(signed_event_stream_validate(stream).is_ok())
}

#[test]
fn test_stream3() {
    // should fail to verify with incorrect signature
    let stream = r#"{"vs":"KERI10JSON00012a_","pre":"E4_CHZxqydVAvJEI7beqk3TZwUR92nQydi1nI8UqUTxk","sn":"0","ilk":"icp","sith":"1","keys":["DLfozZ0uGvLED22X3K8lX6ciwhl02jdjt1DQ_EHnJro0","C6KROFI5gWRXhAiIMiHLCDa-Oj09kmVMr2btCE96k_3g"],"nxt":"E99mhvP0pLkGtxymQkspRqcdoIFOqdigCf_F3rpg7rfk","toad":"0","wits":[],"cnfg":[]}-AABAAlxZyoxbADu-x9Ho6EC7valjC4bNn7muWvqC_uAEBd1P9xIeOSxmcYdhyvBg1-o-25ebv66Q3Td5bZ730wqLjBA"#.as_bytes();

    assert!(signed_message(stream).is_ok());
    assert!(signed_event_stream(stream).is_ok());
    assert!(!signed_event_stream_validate(stream).is_ok())
}

#[test]
fn test_sed_extraction() {
    let stream = r#"{"vs":"KERI10JSON000159_","pre":"ECui-E44CqN2U7uffCikRCp_YKLkPrA4jsTZ_A0XRLzc","sn":"0","ilk":"icp","sith":"2","keys":["DSuhyBcPZEZLK-fcw5tzHn2N46wRCG_ZOoeKtWTOunRA","DVcuJOOJF1IE8svqEtrSuyQjGTd2HhfAkt9y2QkUtFJI","DT1iAhBWCkvChxNWsby2J0pJyxBIxbAtbLA0Ljx-Grh8"],"nxt":"Evhf3437ZRRnVhT0zOxo_rBX_GxpGoAnLuzrVlDK8ZdM","toad":"0","wits":[],"cnfg":[]}"#.as_bytes();

    // sed transcoding is not required until arbitrary content events are used
    // assert!(sed(stream.as_bytes()).is_ok())
}<|MERGE_RESOLUTION|>--- conflicted
+++ resolved
@@ -22,11 +22,7 @@
     }
 }
 
-<<<<<<< HEAD
-pub fn message(s: &str) -> nom::IResult<&str, EventMessage> {
-=======
-fn message(s: &[u8]) -> nom::IResult<&[u8], EventMessage> {
->>>>>>> 3f1274d1
+pub fn message(s: &[u8]) -> nom::IResult<&[u8], EventMessage> {
     alt((json_message, cbor_message))(s)
 }
 
